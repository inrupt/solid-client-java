/*
 * Copyright 2022 Inrupt Inc.
 * 
 * Permission is hereby granted, free of charge, to any person obtaining a copy
 * of this software and associated documentation files (the "Software"), to deal in
 * the Software without restriction, including without limitation the rights to use,
 * copy, modify, merge, publish, distribute, sublicense, and/or sell copies of the
 * Software, and to permit persons to whom the Software is furnished to do so,
 * subject to the following conditions:
 * 
 * The above copyright notice and this permission notice shall be included in
 * all copies or substantial portions of the Software.
 * 
 * THE SOFTWARE IS PROVIDED "AS IS", WITHOUT WARRANTY OF ANY KIND, EXPRESS OR IMPLIED,
 * INCLUDING BUT NOT LIMITED TO THE WARRANTIES OF MERCHANTABILITY, FITNESS FOR A
 * PARTICULAR PURPOSE AND NONINFRINGEMENT. IN NO EVENT SHALL THE AUTHORS OR COPYRIGHT
 * HOLDERS BE LIABLE FOR ANY CLAIM, DAMAGES OR OTHER LIABILITY, WHETHER IN AN ACTION
 * OF CONTRACT, TORT OR OTHERWISE, ARISING FROM, OUT OF OR IN CONNECTION WITH THE
 * SOFTWARE OR THE USE OR OTHER DEALINGS IN THE SOFTWARE.
 */
package com.inrupt.client.vc;

import static org.junit.jupiter.api.Assertions.*;

import com.inrupt.client.spi.VerifiableCredential;
import com.inrupt.client.spi.VerifiablePresentation;

import java.net.URI;
import java.net.http.HttpClient;
import java.net.http.HttpClient.Version;
import java.util.Collections;
import java.util.HashMap;
import java.util.List;
import java.util.Map;
import java.util.Optional;
import java.util.concurrent.CompletionException;

import org.junit.jupiter.api.AfterAll;
import org.junit.jupiter.api.BeforeAll;
import org.junit.jupiter.api.Test;

class HolderTest {

    private static final VerifiableCredentialMockService vcMockService = new VerifiableCredentialMockService();
    private static final HttpClient client = HttpClient.newBuilder().version(Version.HTTP_1_1).build();
    private static final Map<String, String> config = new HashMap<>();
    private static Holder holder;

    @BeforeAll
    static void setup() {
        config.putAll(vcMockService.start());
        holder = new Holder(URI.create(config.get("vc_uri")), client);
    }

    @AfterAll
    static void teardown() {
        vcMockService.stop();
    }

    @Test
    void listCredentialsTest() {
        final var vcList = holder.listCredentials(List.of(
                    URI.create("VerifiableCredential"), URI.create("UniversityDegreeCredential")));

        assertEquals(2, vcList.size());
    }

    @Test
    void listCredentialsAsyncTest() {
        final var vcList = holder.listCredentialsAsync(List.of(
                    URI.create("VerifiableCredential"), URI.create("UniversityDegreeCredential")))
            .toCompletableFuture().join();

        assertEquals(2, vcList.size());
    }

    @Test
    void getCredentialTest() {
        final var vc = holder.getCredential(VCtestData.VC.id);

        assertEquals(VCtestData.VC.id, vc.id);
    }

    @Test
    void getCredentialAsyncTest() {
<<<<<<< HEAD
        final var vc = holder.getCredentialAsync(VCtestData.VC.id)
            .toCompletableFuture().join();
=======
        final var vc = holder.getCredentialAsync("http://example.test/credentials/1872")
                .toCompletableFuture().join();
>>>>>>> 847ffb86

        assertEquals(VCtestData.VC.id, vc.id);
    }

    @Test
    void getCredentialStatusCodesTest() {
        assertAll("Bad request because of non existent credentialID",
            () -> {
                final CompletionException exception = assertThrows(CompletionException.class,
                    () -> holder.getCredential("http://example.test/credentials/0000")
                );
                assertTrue(exception.getCause() instanceof VerifiableCredentialException);
                final var cause = (VerifiableCredentialException) exception.getCause();
                assertEquals("Unexpected error response when handling a verifiable credential.", cause.getMessage());
                assertEquals(Optional.of(400), cause.getStatus());
            });
    }

    @Test
    void getDeleteCredentialTest() {
        holder.deleteCredential(VCtestData.VC.id);
    }

    @Test
    void getDeleteCredentialAsyncTest() {
        holder.deleteCredentialAsync(VCtestData.VC.id);
    }

    @Test
    void getDeriveTest() {

        final var derivationReq = new Holder.DerivationRequest();
        derivationReq.verifiableCredential = VCtestData.VC;
        derivationReq.frame = Collections.emptyMap();
        derivationReq.options = Map.of("nonce",
                "lEixQKDQvRecCifKl789TQj+Ii6YWDLSwn3AxR0VpPJ1QV5htod/0VCchVf1zVM0y2E=");

        final var vc = holder.derive(derivationReq);

        assertEquals(VCtestData.VC.id, vc.id);
    }

    @Test
    void deriveStatusCodesTest() {
        final var derivationReq = new Holder.DerivationRequest();
        derivationReq.verifiableCredential = new VerifiableCredential();
        derivationReq.frame = Collections.emptyMap();
        derivationReq.options = Collections.emptyMap();
        assertAll("Invalid request because of empty request",
            () -> {
                final CompletionException exception = assertThrows(CompletionException.class,
                    () -> holder.derive(derivationReq)
                );
                assertTrue(exception.getCause() instanceof VerifiableCredentialException);
                final var cause = (VerifiableCredentialException) exception.getCause();
                assertEquals("Unexpected error response when handling a verifiable credential.", cause.getMessage());
                assertEquals(Optional.of(400), cause.getStatus());
            });
    }

    @Test
    void getDeriveAsyncTest() {

        final var derivationReq = new Holder.DerivationRequest();
        derivationReq.verifiableCredential = VCtestData.VC;
        derivationReq.frame = Collections.emptyMap();
        derivationReq.options = Map.of("nonce",
                "lEixQKDQvRecCifKl789TQj+Ii6YWDLSwn3AxR0VpPJ1QV5htod/0VCchVf1zVM0y2E=");

        final var vc = holder.deriveAsync(derivationReq).toCompletableFuture().join();

        assertEquals(VCtestData.VC.id, vc.id);
    }


    //----- Presentation Tests -----

    @Test
    void listPresentationsTest() {
        final var vcList = holder.listPresentations(List.of(URI.create("VerifiablePresentation")));

        assertEquals(1, vcList.size());
    }

    @Test
    void listPresentationsAsyncTest() {
        final var vcList = holder.listPresentationsAsync(List.of(URI.create("VerifiablePresentation")))
            .toCompletableFuture().join();

        assertEquals(1, vcList.size());
    }

    @Test
    void getPresentationTest() {
        final var vp = holder.getPresentation(VCtestData.VC.id);

        assertEquals(VCtestData.VP.context, vp.context);
        assertEquals(VCtestData.VP.id, vp.id);
    }

    @Test
    void getPresentationAsyncTest() {
        final var vp = holder.getPresentationAsync(VCtestData.VC.id)
            .toCompletableFuture().join();

        assertEquals(VCtestData.VP.context, vp.context);
        assertEquals(VCtestData.VP.id, vp.id);
    }

    @Test
    void deletePresentationTest() {
        holder.deletePresentation(VCtestData.VP.id);
    }

    @Test
    void deletePresentationAsyncTest() {
        holder.deletePresentationAsync(VCtestData.VP.id);
    }

    @Test
    void proveTest() {

        final var derivationReq = new Holder.ProveRequest();
        derivationReq.presentation = VCtestData.VP;
        derivationReq.options = Map.of("nonce",
                "lEixQKDQvRecCifKl789TQj+Ii6YWDLSwn3AxR0VpPJ1QV5htod/0VCchVf1zVM0y2E=");

        final var vp = holder.prove(derivationReq);

        assertEquals(VCtestData.VP.context, vp.context);
        assertEquals(VCtestData.VP.id, vp.id);
    }

    @Test
    void proveAsyncTest() {

        final var proveReq = new Holder.ProveRequest();
        proveReq.presentation = VCtestData.VP;
        proveReq.options = Map.of("nonce",
                "lEixQKDQvRecCifKl789TQj+Ii6YWDLSwn3AxR0VpPJ1QV5htod/0VCchVf1zVM0y2E=");

        final var vp = holder.proveAsync(proveReq).toCompletableFuture().join();

        assertEquals(VCtestData.VP.context, vp.context);
        assertEquals(VCtestData.VP.id, vp.id);
    }

    @Test
    void proveAsyncStatusCodesTest() {
        final var proveReq = new Holder.ProveRequest();
        proveReq.presentation = new VerifiablePresentation();
        proveReq.options = Collections.emptyMap();

        assertAll("Invalid input becuase of empty request",
            () -> {
                final CompletionException exception = assertThrows(
                        CompletionException.class,
                        () -> holder.prove(proveReq)
                    );
                assertTrue(exception.getCause() instanceof VerifiableCredentialException);
                final var cause = (VerifiableCredentialException) exception.getCause();
                assertEquals("Unexpected error response when handling a verifiable presentation.", cause.getMessage());
                assertEquals(Optional.of(400), cause.getStatus());
            });
    }

    @Test
    void initiateExchangeTest() {

        final var exchangeReq = new Holder.ExchangeRequest();
        exchangeReq.query = new Holder.Query();
        exchangeReq.query.type = URI.create("QueryByExample");
        exchangeReq.query.credentialQuery = Map.of(
                "reason", "We need to see your existing University Degree credential.",
                "example", Map.of(
                    "@context", List.of(
                                "https://www.w3.org/2018/credentials/v1",
                                "https://www.w3.org/2018/credentials/examples/v1"),
                    "type", "UniversityDegreeCredential"));

        final var vpr = holder.initiateExchange("credential-refresh", exchangeReq);

        assertEquals("edu.example", vpr.domain);
        assertEquals("3182bdea-63d9-11ea-b6de-3b7c1404d57f", vpr.challenge);
    }

    @Test
    void initiateExchangeAsyncTest() {

        final var exchangeReq = new Holder.ExchangeRequest();
        exchangeReq.query = new Holder.Query();
        exchangeReq.query.type = URI.create("QueryByExample");
        exchangeReq.query.credentialQuery = Map.of("reason",
                "We need to see your existing University Degree credential.", "example",
                Map.of("@context",
                        List.of("https://www.w3.org/2018/credentials/v1",
                                "https://www.w3.org/2018/credentials/examples/v1"),
                        "type", "UniversityDegreeCredential"));

        final var vpr = holder.initiateExchangeAsync("credential-refresh", exchangeReq)
                .toCompletableFuture().join();

        assertEquals("edu.example", vpr.domain);
        assertEquals("3182bdea-63d9-11ea-b6de-3b7c1404d57f", vpr.challenge);
    }

    @Test
    void initiateExchangeAsyncStatusCodesTest() {
        final var exchangeReq = new Holder.ExchangeRequest();
        exchangeReq.query = new Holder.Query();
        exchangeReq.query.type = URI.create("QueryByExample");
        exchangeReq.query.credentialQuery = Collections.emptyMap();

        assertAll("Request is malformed because of empty credential query",
            () -> {
                final CompletionException exception = assertThrows(CompletionException.class,
                    () -> holder.initiateExchangeAsync("credential-refresh", exchangeReq)
                    .toCompletableFuture().join()
                );
                assertTrue(exception.getCause() instanceof VerifiableCredentialException);
                final var cause = (VerifiableCredentialException) exception.getCause();
                assertEquals("Unexpected error response when handling a verifiable presentation.", cause.getMessage());
                assertEquals(Optional.of(400), cause.getStatus());
            });
    }

    @Test
    void continueExchangeTest() {

        // TODO - implement
    }

    @Test
    void continueExchangeAsyncTest() {

        // TODO - implement
    }

}<|MERGE_RESOLUTION|>--- conflicted
+++ resolved
@@ -83,13 +83,8 @@
 
     @Test
     void getCredentialAsyncTest() {
-<<<<<<< HEAD
         final var vc = holder.getCredentialAsync(VCtestData.VC.id)
             .toCompletableFuture().join();
-=======
-        final var vc = holder.getCredentialAsync("http://example.test/credentials/1872")
-                .toCompletableFuture().join();
->>>>>>> 847ffb86
 
         assertEquals(VCtestData.VC.id, vc.id);
     }
