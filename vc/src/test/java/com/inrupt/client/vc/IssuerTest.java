/*
 * Copyright 2022 Inrupt Inc.
 * 
 * Permission is hereby granted, free of charge, to any person obtaining a copy
 * of this software and associated documentation files (the "Software"), to deal in
 * the Software without restriction, including without limitation the rights to use,
 * copy, modify, merge, publish, distribute, sublicense, and/or sell copies of the
 * Software, and to permit persons to whom the Software is furnished to do so,
 * subject to the following conditions:
 * 
 * The above copyright notice and this permission notice shall be included in
 * all copies or substantial portions of the Software.
 * 
 * THE SOFTWARE IS PROVIDED "AS IS", WITHOUT WARRANTY OF ANY KIND, EXPRESS OR IMPLIED,
 * INCLUDING BUT NOT LIMITED TO THE WARRANTIES OF MERCHANTABILITY, FITNESS FOR A
 * PARTICULAR PURPOSE AND NONINFRINGEMENT. IN NO EVENT SHALL THE AUTHORS OR COPYRIGHT
 * HOLDERS BE LIABLE FOR ANY CLAIM, DAMAGES OR OTHER LIABILITY, WHETHER IN AN ACTION
 * OF CONTRACT, TORT OR OTHERWISE, ARISING FROM, OUT OF OR IN CONNECTION WITH THE
 * SOFTWARE OR THE USE OR OTHER DEALINGS IN THE SOFTWARE.
 */
package com.inrupt.client.vc;

import static org.junit.jupiter.api.Assertions.*;

<<<<<<< HEAD
import com.inrupt.client.spi.JsonProcessor;
import com.inrupt.client.spi.ServiceProvider;
=======
>>>>>>> 847ffb86
import com.inrupt.client.spi.VerifiableCredential;
import com.inrupt.client.vc.Issuer.StatusRequest;
import java.io.IOException;
import java.net.URI;
import java.net.http.HttpClient;
import java.net.http.HttpClient.Version;
import java.util.HashMap;
import java.util.Map;
import java.util.Optional;
import java.util.concurrent.CompletionException;

import org.junit.jupiter.api.AfterAll;
import org.junit.jupiter.api.BeforeAll;
import org.junit.jupiter.api.Test;

class IssuerTest {

    private static final VerifiableCredentialMockService vcMockService = new VerifiableCredentialMockService();
    private static final HttpClient client = HttpClient.newBuilder().version(Version.HTTP_1_1).build();
    private static final Map<String, String> config = new HashMap<>();
    private static Issuer issuer;
    private static JsonProcessor processor;
    private static VerifiableCredential testVC;

    @BeforeAll
    static void setup() throws IOException {
        config.putAll(vcMockService.start());
        issuer = new Issuer(URI.create(config.get("vc_uri")), client);
        processor = ServiceProvider.getJsonProcessor();
        try (final var res = IssuerTest.class.getResourceAsStream("/__files/verifiableCredential.json")) {
            testVC = processor.fromJson(res, VerifiableCredential.class);
        }
    }

    @AfterAll
    static void teardown() {
        vcMockService.stop();
    }

    @Test
    void issueTest() throws IOException {
        /*  String filename = "verifialbleCredential.json";
        
        try (OutputStream out = new FileOutputStream(filename, true)) {
            processor.toJson(VCtestData.VC, out);
        } */
        final var vc = issuer.issue(testVC);

        assertEquals(testVC.context, vc.context);
        assertEquals(testVC.id, vc.id);
        assertEquals(testVC.type, vc.type);
        assertEquals(testVC.issuer, vc.issuer);
        assertEquals(testVC.issuanceDate, vc.issuanceDate);
        assertEquals(testVC.expirationDate, vc.expirationDate);
        assertEquals(testVC.credentialSubject, vc.credentialSubject);
        assertEquals(testVC.credentialStatus, vc.credentialStatus);
        assertEquals(testVC.proof, vc.proof);
    }
    
    @Test
<<<<<<< HEAD
    void issueAsyncTest() throws IOException {
        final var vc = issuer.issueAsync(testVC).toCompletableFuture().join();

        assertEquals(testVC.context, vc.context);
        assertEquals(testVC.id, vc.id);
        assertEquals(testVC.type, vc.type);
        assertEquals(testVC.issuer, vc.issuer);
        assertEquals(testVC.issuanceDate, vc.issuanceDate);
        assertEquals(testVC.expirationDate, vc.expirationDate);
        assertEquals(testVC.credentialSubject, vc.credentialSubject);
        assertEquals(testVC.credentialStatus, vc.credentialStatus);
        assertEquals(testVC.proof, vc.proof);
=======
    void issueAsyncTest() {
        final var vc = issuer.issueAsync(VCtestData.VC).toCompletableFuture().join();

        assertEquals(VCtestData.VC.context, vc.context);
        assertEquals(VCtestData.VC.id, vc.id);
        assertEquals(VCtestData.VC.type, vc.type);
        assertEquals(VCtestData.VC.issuer, vc.issuer);
        assertEquals(VCtestData.VC.issuanceDate, vc.issuanceDate);
        assertEquals(VCtestData.VC.expirationDate, vc.expirationDate);
        final var vcCredentialSubject =
                "{alumniOf=" + "{\"id\":\"did:example:c276e12ec21ebfeb1f712ebc6f1\","
                        + "\"name\":\"Example University\"},"
                        + " id=\"did:example:ebfeb1f712ebc6f1c276e12ec21\"}";
        assertEquals(vcCredentialSubject, vc.credentialSubject.toString());
        final var vcCredentialStatus =
                "{id=\"https://example.test/status/24\", type=\"CredentialStatusList2017\"}";
        assertEquals(vcCredentialStatus, vc.credentialStatus.toString());
        final var proof = "{created=\"2017-06-18T21:19:10Z\","
                + " jws=\"eyJhbGciOiJSUzI1NiIsImI2NCI6ZmFsc2UsImNyaXQiOlsiYjY0Il19\","
                + " proofPurpose=\"assertionMethod\"," + " type=\"RsaSignature2018\","
                + " verificationMethod=\"https://example.test/issuers/565049#key-1\"" + "}";
        assertEquals(proof, vc.proof.toString());
>>>>>>> 847ffb86
    }

    @Test
    void issueStatusCodesTest() {
        assertAll("Bad request because of empty VC",
            () -> {
                final CompletionException exception = assertThrows(CompletionException.class,
                    () -> issuer.issue(new VerifiableCredential())
                );
                assertTrue(exception.getCause() instanceof VerifiableCredentialException);
                final var cause = (VerifiableCredentialException) exception.getCause();
                assertEquals("Unexpected error response when handling a verifiable credential.", cause.getMessage());
                assertEquals(Optional.of(400), cause.getStatus());
            });
    }

    @Test
    void statusTest() {
        final var statusRequest = StatusRequest.Builder.newBuilder()
            .credentialStatus(URI.create("CredentialStatusList2017"), true)
            .build("http://example.test/credentials/1872");

        issuer.status(statusRequest);

    }

    @Test
    void statusAsyncTest() {
        final var statusRequest = StatusRequest.Builder.newBuilder()
                .credentialStatus(URI.create("CredentialStatusList2017"), true)
                .build("http://example.test/credentials/1872");

        issuer.statusAsync(statusRequest);
    }

    @Test
    void statusAsyncTestStatusCodesTest() {
        final var statusRequest = StatusRequest.Builder.newBuilder()
                .credentialStatus(URI.create("CredentialStatusList2017"), true)
                .build("http://example.test/credentials/0000");
        assertAll("Not found because of non existent credentialID",
            () -> {
                final CompletionException exception = assertThrows(CompletionException.class,
                    () -> issuer.status(statusRequest)
                );
                assertTrue(exception.getCause() instanceof VerifiableCredentialException);
                final var cause = (VerifiableCredentialException) exception.getCause();
                assertEquals("Unexpected error response when updating status.", cause.getMessage());
                assertEquals(Optional.of(404), cause.getStatus());
            });
    }

}<|MERGE_RESOLUTION|>--- conflicted
+++ resolved
@@ -22,13 +22,11 @@
 
 import static org.junit.jupiter.api.Assertions.*;
 
-<<<<<<< HEAD
 import com.inrupt.client.spi.JsonProcessor;
 import com.inrupt.client.spi.ServiceProvider;
-=======
->>>>>>> 847ffb86
 import com.inrupt.client.spi.VerifiableCredential;
 import com.inrupt.client.vc.Issuer.StatusRequest;
+
 import java.io.IOException;
 import java.net.URI;
 import java.net.http.HttpClient;
@@ -68,11 +66,6 @@
 
     @Test
     void issueTest() throws IOException {
-        /*  String filename = "verifialbleCredential.json";
-        
-        try (OutputStream out = new FileOutputStream(filename, true)) {
-            processor.toJson(VCtestData.VC, out);
-        } */
         final var vc = issuer.issue(testVC);
 
         assertEquals(testVC.context, vc.context);
@@ -85,9 +78,8 @@
         assertEquals(testVC.credentialStatus, vc.credentialStatus);
         assertEquals(testVC.proof, vc.proof);
     }
-    
+
     @Test
-<<<<<<< HEAD
     void issueAsyncTest() throws IOException {
         final var vc = issuer.issueAsync(testVC).toCompletableFuture().join();
 
@@ -100,30 +92,6 @@
         assertEquals(testVC.credentialSubject, vc.credentialSubject);
         assertEquals(testVC.credentialStatus, vc.credentialStatus);
         assertEquals(testVC.proof, vc.proof);
-=======
-    void issueAsyncTest() {
-        final var vc = issuer.issueAsync(VCtestData.VC).toCompletableFuture().join();
-
-        assertEquals(VCtestData.VC.context, vc.context);
-        assertEquals(VCtestData.VC.id, vc.id);
-        assertEquals(VCtestData.VC.type, vc.type);
-        assertEquals(VCtestData.VC.issuer, vc.issuer);
-        assertEquals(VCtestData.VC.issuanceDate, vc.issuanceDate);
-        assertEquals(VCtestData.VC.expirationDate, vc.expirationDate);
-        final var vcCredentialSubject =
-                "{alumniOf=" + "{\"id\":\"did:example:c276e12ec21ebfeb1f712ebc6f1\","
-                        + "\"name\":\"Example University\"},"
-                        + " id=\"did:example:ebfeb1f712ebc6f1c276e12ec21\"}";
-        assertEquals(vcCredentialSubject, vc.credentialSubject.toString());
-        final var vcCredentialStatus =
-                "{id=\"https://example.test/status/24\", type=\"CredentialStatusList2017\"}";
-        assertEquals(vcCredentialStatus, vc.credentialStatus.toString());
-        final var proof = "{created=\"2017-06-18T21:19:10Z\","
-                + " jws=\"eyJhbGciOiJSUzI1NiIsImI2NCI6ZmFsc2UsImNyaXQiOlsiYjY0Il19\","
-                + " proofPurpose=\"assertionMethod\"," + " type=\"RsaSignature2018\","
-                + " verificationMethod=\"https://example.test/issuers/565049#key-1\"" + "}";
-        assertEquals(proof, vc.proof.toString());
->>>>>>> 847ffb86
     }
 
     @Test
