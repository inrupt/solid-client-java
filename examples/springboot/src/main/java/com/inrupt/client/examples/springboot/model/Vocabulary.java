--- conflicted
+++ resolved
@@ -28,13 +28,8 @@
 @Component
 public final class Vocabulary {
 
-<<<<<<< HEAD
-    //-----REPLACE------
+     // TODO: -----REPLACE------
     private static final URI BASE = URI.create("https://timea.solidcommunity.net");
-=======
-    // TODO: -----REPLACE------
-    private static final URI BASE = URI.create("podStorage");
->>>>>>> 15e71324
 
     private static final String BOOK_LIBRARY_CONTAINER = "MyBookLibrary";
     private static final String BOOK_LIBRARY_VOCABULARY_RESOURCE = "bookLibraryVocabulary";
