--- conflicted
+++ resolved
@@ -34,12 +34,7 @@
 import org.apache.commons.rdf.api.IRI;
 import org.apache.commons.rdf.api.RDFTerm;
 
-<<<<<<< HEAD
-public class BookLibrary extends SolidResource {
-=======
-
 public class BookLibrary extends SolidRDFSource {
->>>>>>> 0962a7e1
 
     private Node bookLibraryId;
     private final IRI contains = rdf.createIRI(Vocabulary.CONTAINS_BOOK);
