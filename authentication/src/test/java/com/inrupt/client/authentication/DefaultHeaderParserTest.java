--- conflicted
+++ resolved
@@ -40,22 +40,12 @@
         final var header = "UMA as_uri=\"https://example.test\", ticket=value, Bearer, DPoP algs=\"ES256 RS256\"";
         final var challenges = parser.wwwAuthenticate(header);
 
-<<<<<<< HEAD
         final var expected = List.of(
                     new Challenge("UMA", Map.of( "as_uri", "https://example.test","ticket", "value")),
                     new Challenge("Bearer"),
                     new Challenge("DPoP", Map.of("algs", "ES256 RS256")));
 
         assertEquals(expected, challenges);
-
-=======
-        assertEquals(List.of(
-                    new Challenge("UMA", Map.of(
-                            "as_uri", "https://example.test",
-                            "ticket", "value")),
-                    new Challenge("Bearer"),
-                    new Challenge("DPoP", Map.of("algs", "ES256 RS256"))), challenges);
->>>>>>> df113719
     }
 
     @Test
@@ -63,22 +53,13 @@
         final var parser = new DefaultHeaderParser();
         final var header = "uma as_uri=\"https://example.test\", ticket=value, dpop algs=\"ES256 RS256\"";
         final var challenges = parser.wwwAuthenticate(header);
-
-<<<<<<< HEAD
+        
         final var expected = List.of(
                     new Challenge("UMA", Map.of("as_uri", "https://example.test", "ticket", "value")),
                     new Challenge("DPoP", Map.of("algs", "ES256 RS256")));
 
 
         assertEquals(expected, challenges);
-
-=======
-        assertEquals(List.of(
-                    new Challenge("UMA", Map.of(
-                            "as_uri", "https://example.test",
-                            "ticket", "value")),
-                    new Challenge("DPoP", Map.of("algs", "ES256 RS256"))), challenges);
->>>>>>> df113719
     }
 
     @Test
@@ -87,21 +68,11 @@
         final var header = "UMA as_uri=\"https://example.test\", ticket=value, basic realm=\"protected\"";
         final var challenges = parser.wwwAuthenticate(header);
 
-<<<<<<< HEAD
-
         final var expected = List.of(
                     new Challenge("UMA", Map.of("as_uri", "https://example.test", "ticket", "value")),
                     new Challenge("Basic", Map.of("realm", "protected")));
 
         assertEquals(expected, challenges);
-
-=======
-        assertEquals(List.of(
-                    new Challenge("UMA", Map.of(
-                            "as_uri", "https://example.test",
-                            "ticket", "value")),
-                    new Challenge("Basic", Map.of("realm", "protected"))), challenges);
->>>>>>> df113719
     }
 
     @Test
@@ -110,20 +81,12 @@
         final var header = "Bearer, UMA as_uri=\"https://example.test\", GNAP ticket=1234567890";
         final var challenges = parser.wwwAuthenticate(header);
 
-<<<<<<< HEAD
         final var expected = List.of(
                     new Challenge("Bearer"),
                     new Challenge("UMA", Map.of("as_uri", "https://example.test")),
                     new Challenge("GNAP", Map.of("ticket", "1234567890")));
 
         assertEquals(expected, challenges);
-
-=======
-        assertEquals(List.of(
-                    new Challenge("Bearer"),
-                    new Challenge("UMA", Map.of("as_uri", "https://example.test")),
-                    new Challenge("GNAP", Map.of("ticket", "1234567890"))), challenges);
->>>>>>> df113719
     }
 
     @ParameterizedTest
