--- conflicted
+++ resolved
@@ -27,7 +27,6 @@
 import com.inrupt.client.Request;
 import com.inrupt.client.Resource;
 import com.inrupt.client.Response;
-import com.inrupt.client.Headers.WwwAuthenticate;
 import com.inrupt.client.auth.Session;
 import com.inrupt.client.openid.OpenIdSession;
 import com.inrupt.client.solid.SolidResourceException;
@@ -38,10 +37,6 @@
 
 import java.io.IOException;
 import java.net.URI;
-<<<<<<< HEAD
-=======
-
->>>>>>> 2ac9b27c
 import org.apache.commons.rdf.api.RDFSyntax;
 import org.junit.jupiter.api.AfterAll;
 import org.junit.jupiter.api.BeforeAll;
@@ -117,11 +112,7 @@
 
         assertTrue(Utils.isSuccessful(resDelete.statusCode()));
     }
-<<<<<<< HEAD
-    
-=======
 
->>>>>>> 2ac9b27c
     @Test
     void testUnuthenticatedCRUD() {
         //create an authenticated client
@@ -142,13 +133,9 @@
         final var resGet = client.send(reqGet, SolidResourceHandlers.ofSolidResource());
 
         assertEquals(Utils.UNAUTHORIZED, resGet.statusCode());
-<<<<<<< HEAD
-        final var challenges = WwwAuthenticate.parse(resGet.headers().firstValue("WWW-Authenticate").get()).getChallenges();
-=======
         final var challenges = WwwAuthenticate.parse(
                     resGet.headers().firstValue("WWW-Authenticate").get())
                 .getChallenges();
->>>>>>> 2ac9b27c
         assertTrue(challenges.toString().contains(Utils.AS_URI));
 
         final var reqDelete = Request.newBuilder().uri(resourceUri)
@@ -157,21 +144,12 @@
 
         assertEquals(Utils.UNAUTHORIZED, resDelete.statusCode());
     }
-<<<<<<< HEAD
-    
-    @Test
-    void testAuthenticatedBearerCRUD() {
-        //authenticate with Bearer token
-        var session = OpenIdSession.ofIdToken(Utils.setupIdToken());
-        SolidSyncClient client = SolidSyncClient.getClient().session(UmaSession.of(session));
-=======
 
     @Test
     void testAuthenticatedBearerCRUD() {
         //authenticate with Bearer token
         final var session = OpenIdSession.ofIdToken(Utils.setupIdToken());
         final SolidSyncClient client = SolidSyncClient.getClient().session(UmaSession.of(session));
->>>>>>> 2ac9b27c
         //create a private resource
         final var resourceUri =
                 URI.create(Utils.POD_URL + "/" + Utils.PRIVATE_RESOURCE_PATH + "/playlist");
