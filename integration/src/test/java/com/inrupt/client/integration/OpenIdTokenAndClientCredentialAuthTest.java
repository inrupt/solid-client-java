--- conflicted
+++ resolved
@@ -47,11 +47,8 @@
 import org.junit.jupiter.params.provider.MethodSource;
 
 public class OpenIdTokenAndClientCredentialAuthTest {
-<<<<<<< HEAD
-=======
 
     private static final MockSolidServer mockHttpServer = new MockSolidServer();
->>>>>>> ac590929
     private static final Config config = ConfigProvider.getConfig();
 
     private static final String testEnv = config.getValue("inrupt.test.environment", String.class);
