--- conflicted
+++ resolved
@@ -22,22 +22,16 @@
 
 import static org.junit.jupiter.api.Assertions.*;
 
-<<<<<<< HEAD
+import com.inrupt.client.Request;
 import com.inrupt.client.openid.OpenIdConfig;
-=======
-import com.inrupt.client.Request;
->>>>>>> ab41dbc7
 import com.inrupt.client.openid.OpenIdSession;
 import com.inrupt.client.solid.SolidClientException;
 import com.inrupt.client.solid.SolidContainer;
 import com.inrupt.client.solid.SolidResource;
 import com.inrupt.client.solid.SolidSyncClient;
 import com.inrupt.client.spi.RDFFactory;
-<<<<<<< HEAD
 import com.inrupt.client.uma.UmaSession;
-=======
 import com.inrupt.client.util.URIBuilder;
->>>>>>> ab41dbc7
 import com.inrupt.client.vocabulary.PIM;
 import com.inrupt.client.webid.WebIdBodyHandlers;
 import com.inrupt.client.webid.WebIdProfile;
@@ -76,6 +70,7 @@
     private static final String iss = config.getValue("inrupt.test.idp", String.class);
     private static final String azp = config.getValue("inrupt.test.azp", String.class);
     private static String podUrl = config.getValue("inrupt.test.storage", String.class);
+    
     private static String testContainer = "resource/";
     private static URI webid;
 
@@ -106,11 +101,7 @@
         if (!podUrl.endsWith("/")) {
             podUrl += "/";
         }
-<<<<<<< HEAD
         testContainer = podUrl + testContainer;
-=======
-        testResource = podUrl + "resource/";
->>>>>>> ab41dbc7
     }
 
     @AfterAll
