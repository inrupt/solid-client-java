/*
 * Copyright 2022 Inrupt Inc.
 *
 * Permission is hereby granted, free of charge, to any person obtaining a copy
 * of this software and associated documentation files (the "Software"), to deal in
 * the Software without restriction, including without limitation the rights to use,
 * copy, modify, merge, publish, distribute, sublicense, and/or sell copies of the
 * Software, and to permit persons to whom the Software is furnished to do so,
 * subject to the following conditions:
 *
 * The above copyright notice and this permission notice shall be included in
 * all copies or substantial portions of the Software.
 *
 * THE SOFTWARE IS PROVIDED "AS IS", WITHOUT WARRANTY OF ANY KIND, EXPRESS OR IMPLIED,
 * INCLUDING BUT NOT LIMITED TO THE WARRANTIES OF MERCHANTABILITY, FITNESS FOR A
 * PARTICULAR PURPOSE AND NONINFRINGEMENT. IN NO EVENT SHALL THE AUTHORS OR COPYRIGHT
 * HOLDERS BE LIABLE FOR ANY CLAIM, DAMAGES OR OTHER LIABILITY, WHETHER IN AN ACTION
 * OF CONTRACT, TORT OR OTHERWISE, ARISING FROM, OUT OF OR IN CONNECTION WITH THE
 * SOFTWARE OR THE USE OR OTHER DEALINGS IN THE SOFTWARE.
 */
/**
 * <h2>Jena RDF support for the Inrupt client libraries.</h2>
 *
 * <p>The Jena module gives two possibilities to read RDF data: through the Service {@link JenaService}
 * and through the BodyHandler {@link JenaBodyHandlers}.
 *
 * <h3>Example of using the Jena Service toDataset() method to read triples
 * from a trig file into a {@code Dataset}:</h3>
 *
 * <pre>{@code
    RdfService service = ServiceProvider.getRdfService();
    Dataset dataset;
    try (InputStream input = Test.class.getResourceAsStream("/tripleExamples.trig")) {
        dataset = service.toDataset(Syntax.TRIG, input);
    }
    System.out.println("Number of triples in file: " + dataset.stream().count());
 * }</pre>
 *
<<<<<<< HEAD
=======
 * <p>A user of the {@code JenaService} should ensure that this implementation is
 * available on the classpath by adding the following dependency:
 *
 * <pre>
 *     &lt;dependency&gt;
 *            &lt;groupId&gt;com.inrupt&lt;/groupId&gt;
 *            &lt;artifactId&gt;inrupt-client-jena&lt;/artifactId&gt;
 *            &lt;version&gt;${project.version}&lt;/version&gt;
 *     &lt;/dependency&gt;
 * </pre>
 *
>>>>>>> f1be1250
 * <h3>Example of using the Jena BodyHandler ofModel() method to read the triples
 * from the same trig file into a {@code Model}:</h3>
 * <pre>{@code
    Request request = Request.newBuilder()
        .uri(URI.create("https://example.example/tripleExamples.trig"))
        .GET()
        .build();

    Response<Model> response = client.send(request, JenaBodyHandlers.ofModel());

    System.out.println("HTTP status code: " + response.statusCode());
    System.out.println("Number of triples in file: " + response.body().size());
 * }</pre>
 *
 * <h3>The {@link JenaBodyPublishers} can be used to write triples. An example that uses the
 * POST method to write a {@code Model}:</h3>
 *
 * <pre>{@code
    ModelBuilder builder = new ModelBuilder();
    builder.namedGraph("https://example.example/graph")
            .subject("https://example.example/subject")
                .add("https://example.example/predicate", "object");
    Model model = builder.build();

    Request request = Request.newBuilder()
            .uri("https://example.example/postEndpoint"))
            .header("Content-Type", "text/turtle")
            .POST(JenaBodyPublishers.ofModel(model))
            .build();

    Response<Void> response = client.send(request, Response.BodyHandlers.discarding());

    System.out.println("HTTP status code: " + response.statusCode());
 * }</pre>
 * 
 * <p>A user of the {@code JenaRdfProcessor} should ensure that this implementation is
 * available on the classpath by adding the following dependency:
 *
 * <pre>
 *     &lt;dependency&gt;
 *            &lt;groupId&gt;com.inrupt&lt;/groupId&gt;
 *            &lt;artifactId&gt;inrupt-client-jena&lt;/artifactId&gt;
 *            &lt;version&gt;${project.version}&lt;/version&gt;
 *     &lt;/dependency&gt;
 * </pre>
 */
package com.inrupt.client.jena;<|MERGE_RESOLUTION|>--- conflicted
+++ resolved
@@ -36,20 +36,6 @@
     System.out.println("Number of triples in file: " + dataset.stream().count());
  * }</pre>
  *
-<<<<<<< HEAD
-=======
- * <p>A user of the {@code JenaService} should ensure that this implementation is
- * available on the classpath by adding the following dependency:
- *
- * <pre>
- *     &lt;dependency&gt;
- *            &lt;groupId&gt;com.inrupt&lt;/groupId&gt;
- *            &lt;artifactId&gt;inrupt-client-jena&lt;/artifactId&gt;
- *            &lt;version&gt;${project.version}&lt;/version&gt;
- *     &lt;/dependency&gt;
- * </pre>
- *
->>>>>>> f1be1250
  * <h3>Example of using the Jena BodyHandler ofModel() method to read the triples
  * from the same trig file into a {@code Model}:</h3>
  * <pre>{@code
