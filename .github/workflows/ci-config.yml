--- conflicted
+++ resolved
@@ -39,11 +39,7 @@
         if: ${{ github.actor != 'dependabot[bot]' }}
         # for integration tests
         env:
-<<<<<<< HEAD
-          inrupt.test-webid: ${{ secrets.INRUPT_TEST_WEBID }}
-=======
           inrupt.test.webid: ${{ secrets.INRUPT_TEST_WEBID }}
->>>>>>> 2ca0d223
           inrupt.test.public-resource-path: ${{ secrets.INRUPT_TEST_PUBLIC_RESOURCE_PATH }}
           inrupt.test.client-id: ${{ secrets.INRUPT_TEST_CLIENT_ID }}
           inrupt.test.client-secret: ${{ secrets.INRUPT_TEST_CLIENT_SECRET }}
